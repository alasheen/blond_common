--- conflicted
+++ resolved
@@ -50,17 +50,12 @@
         self.potential_well_array = np.zeros([self.n_samples, 
                                               self.potential_resolution])
 
-<<<<<<< HEAD
+
         try:
             n_parts = len(init_coord)
         except TypeError:
             n_parts = 1
 
-        self.bunch_emittance = dt.emittance(bunch_emittance, units = 'eVs').reshape(\
-                                           n_sections = n_parts,
-                                           use_time = self.ring.cycle_time,
-                                           use_turns = self.ring.use_turns)
-=======
         if not isinstance(bunch_emittance, dt.emittance):
             self.bunch_emittance = dt.emittance(bunch_emittance, units = 'eVs').reshape(\
                                                n_sections = len(init_coord), 
@@ -76,7 +71,6 @@
         self.buckets = {}
         self.calc_buckets()
         self.bucket_parameters(True)
->>>>>>> d19d4eda
     
     
     def full_update(self):
